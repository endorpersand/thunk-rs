use std::rc::Rc;

use crate::{Thunkable, ThunkAny};

/// An Option<Node> thunk
type MaybeNode<'a, T> = ThunkAny<'a, Option<Node<'a, T>>>;

#[derive(Debug)]
struct Node<'a, T> {
    val: Rc<ThunkAny<'a, T>>,

    // This outer Option should only be None once Node is in state to drop.
    next: Mzrc<MaybeNode<'a, T>>
}

impl<'a, T> Node<'a, T> {
    fn new(val: ThunkAny<'a, T>, next: Rc<ThunkAny<'a, Option<Node<'a, T>>>>) -> Node<'a, T> {
        Node {
            val: Rc::new(val),
            next: Some(next),
        }
    }
}

impl<T> Clone for Node<'_, T> {
    fn clone(&self) -> Self {
        Self { val: Rc::clone(&self.val), next: self.next.clone() }
    }
}

/// Checks if the given `Rc<T>` points to an *isolated* reference cycle of `Rc<T>`s
/// (i.e., no other `Rc<T>` directly points into this reference cycle).
/// The `f` callback indicates how to access the next `Rc<T>` in the sequence.
/// 
/// If this function does find a isolated cycle, it points to an `Rc<T>` in the cycle 
/// Otherwise, this function returns None.
/// 
/// If a cycle *is* found, every `Rc<T>` within the cycle is known to have 1 reference exactly.
/// 
/// # Safety
/// 
/// The provided `Rc<T>` must have at least 2 strong references.
unsafe fn find_isolated_cycle<T>(start: Rc<T>, mut f: impl FnMut(&T) -> Option<&Rc<T>>) -> Option<*const T> {
    // Destroy Rc in ref count
    // SAFETY: We know there are at least 2 strong references.
    let start = Rc::into_raw(start);
    Rc::decrement_strong_count(start);
    
    let mut ef = |t| f(t).filter(|rc| Rc::strong_count(rc) == 1);
    // SAFETY: >=1 ref, still 
    let mut tort = ef(&*start)?;
    let mut hare = ef(tort)?;

    while !Rc::ptr_eq(tort, hare) {
        tort = ef(tort)?;
        hare = ef(hare)?;
        hare = ef(hare)?;
    }
    
    Some(Rc::as_ptr(tort))
}

fn drop_maybe_node<T>(mut head: Mzrc<MaybeNode<T>>) {
    // Repeatedly pop nodes until we hit shared nodes, a cycle, or nothing.
    while let Some(rc) = head.take() {
        match Rc::try_unwrap(rc) {
            Ok(thunk) => {
                // This data is owned only by us, so we can destroy it however we like.
                // If this thunk is initialized (outer Option), check if it holds a Node (inner Option).
                // If it does, set its next to be destroyed.
                if let Some(Some(mut inner)) = thunk.try_into_inner() {
                    head = inner.next.take();
                }
            },
            Err(rc) => unsafe {
                // This Rc has at least two references.
                // We want to check if it has multiple references because it's part of shared data
                // or because it's part of an isolated ref cycle.
                if let Some(start) = find_isolated_cycle(rc, |t| t.try_get()?.as_ref()?.next.as_ref()) {
                    // Break cycle by dereferencing Rc ptr and using it to pop Node's .next.
                    // This is okay because only one Node points to this ptr,
                    // and that Node should not access/mutate the ptr before it's destroyed.
                    head = (*start.cast_mut())
                        .try_get_mut()
                        .unwrap_unchecked() // we know it's Some by cycle check
                        .as_mut()
                        .unwrap_unchecked() // also Some by cycle check
                        .next
                        .take();
                }
            },
        }
    }
}

impl<T> Drop for Node<'_, T> {
    fn drop(&mut self) {
        drop_maybe_node(self.next.take());
    }
}

/// Wrapper indicating an Rc ptr or null.
/// 
/// In a drop impl, `.take` can be called to change the Rc without causing moves.
/// 
/// This could be done unsafely (and probably less clunkily) with `*const T` 
/// and `Rc::into_raw`/`Rc::from_raw`ing back
/// and forth... or we could just let Rust handle all the work. So...
type Mzrc<T> = Option<Rc<T>>;

fn new_mzrc<T>(t: T) -> Mzrc<T> {
    Some(Rc::new(t))
}

pub struct ThunkList<'a, T> {
    head: Mzrc<MaybeNode<'a, T>>
}
impl<'a, T> ThunkList<'a, T> {
    pub fn new() -> Self {
        ThunkList { head: new_mzrc(ThunkAny::of(None)) }
    }
    pub fn cons(f: ThunkAny<'a, T>, lst: Self) -> ThunkList<'a, T> {
        lst.pushed(f)
    }
    pub fn cons_known(t: T, lst: Self) -> ThunkList<'a, T> {
        lst.pushed(ThunkAny::of(t))
    }

    pub fn raw_cons(f: ThunkAny<'a, T>) -> (LPtr<'a, T>, ThunkList<'a, T>) {
        let next = LPtr::new();
        let node = Node::new(
            f,
            Rc::clone(&next.0)
        );

        (next, ThunkList::from(node))
    }

    pub fn cons_cyclic(f: ThunkAny<'a, T>) -> ThunkList<'a, T> {
        let (next, lst) = ThunkList::raw_cons(f);
        next.bind(&lst);
        
        lst
    }

    fn pushed(mut self, f: ThunkAny<'a, T>) -> ThunkList<'a, T> {
        let node = Node {
            val: Rc::new(f),
            next: self.head.take(),
        };

        ThunkList::from(node)
    }

    pub fn split_first(mut self) -> Option<(Rc<ThunkAny<'a, T>>, ThunkList<'a, T>)> {
        let node = match Rc::try_unwrap(self.head.take()?) {
            Ok(t) => t.dethunk(),
            Err(e) => e.force().clone(),
        }?;

        let Node { ref val, ref next } = node;
        let val = Rc::clone(val);
        let next = next.clone();
        std::mem::drop(node);

        Some((val, ThunkList { head: next }))
    }
    pub fn iter(&self) -> Iter<'a, '_, T> {
        Iter(self.head.as_deref())
    }
    pub fn get(&self, n: usize) -> Option<&ThunkAny<'a, T>> {
        self.iter().nth(n)
    }
    pub fn get_forced(&self, n: usize) -> Option<&T> {
        self.iter().nth(n).map(ThunkAny::force)
    }
    pub fn len(&self) -> usize {
        self.iter().count()
    }
    pub fn is_empty(&self) -> bool {
        match self.head.as_ref() {
            Some(t) => t.force().is_none(),
            None => true,
        }
    }
    pub fn iterate_known(mut f: impl FnMut() -> Option<T> + 'a) -> ThunkList<'a, T> {
        ThunkList::iterate(move || f().map(ThunkAny::of))
    }
    pub fn iterate(f: impl FnMut() -> Option<ThunkAny<'a, T>> + 'a) -> ThunkList<'a, T> {
        fn iterate_node<'a, T>(mut f: impl FnMut() -> Option<ThunkAny<'a, T>> + 'a) -> MaybeNode<'a, T> {
            (|| {
                let node = Node::new(f()?, Rc::new(iterate_node(f)));
                Some(node)
            }).into_box()
                .into_thunk_a()
        }

        ThunkList::from(iterate_node(f))
    }

    pub fn from_iter<I: IntoIterator<Item=T> + 'a>(iter: I) -> ThunkList<'a, T> {
        let mut it = iter.into_iter();
        ThunkList::iterate_known(move || it.next())
    }
}
impl<'a, T: std::fmt::Debug> std::fmt::Debug for ThunkList<'a, T> {
    fn fmt(&self, f: &mut std::fmt::Formatter<'_>) -> std::fmt::Result {
        f.debug_list()
            .entries(self.iter().map(ThunkAny::force))
            .finish()
    }
}
impl<'a, T> Drop for ThunkList<'a, T> {
    fn drop(&mut self) {
        drop_maybe_node(self.head.take())
    }
}
pub struct LPtr<'a, T>(Rc<MaybeNode<'a, T>>);
impl<'a, T> LPtr<'a, T> {
    fn new() -> Self {
        LPtr(Rc::new(ThunkAny::undef()))
    }

    pub fn bind(self, l: &ThunkList<'a, T>) -> bool {
        let val = match &l.head {
            Some(t) => t.force().clone(),
            None => None,
        };
        self.0.set(val).is_ok()
    }
}

impl<T> Default for ThunkList<'_, T> {
    fn default() -> Self {
        Self::new()
    }
}
impl<T> Clone for ThunkList<'_, T> {
    fn clone(&self) -> Self {
        Self { head: self.head.clone() }
    }
}
impl<'a, T> From<MaybeNode<'a, T>> for ThunkList<'a, T> {
    fn from(value: MaybeNode<'a, T>) -> Self {
        ThunkList { head: new_mzrc(value) }
    }
}
impl<'a, T> From<Node<'a, T>> for ThunkList<'a, T> {
    fn from(value: Node<'a, T>) -> Self {
        ThunkList::from(ThunkAny::of(Some(value)))
    }
}
pub struct Iter<'a, 'b, T>(Option<&'b MaybeNode<'a, T>>);
impl<'a, 'b, T> Iterator for Iter<'a, 'b, T> {
    type Item = &'b ThunkAny<'a, T>;

    fn next(&mut self) -> Option<Self::Item> {
        let node = self.0?.force().as_ref()?;
        
        let val = node.val.as_ref();
        self.0 = node.next.as_deref();
        
        Some(val)
    }
}
pub struct IntoIter<'a, T>(Option<ThunkList<'a, T>>);
impl<'a, T> Iterator for IntoIter<'a, T> {
    type Item = Rc<ThunkAny<'a, T>>;

    fn next(&mut self) -> Option<Self::Item> {
        let t = self.0.take()?;
        let (head, rest) = t.split_first()?;
        self.0.replace(rest);
        Some(head)
    }
}
impl<'a, T> IntoIterator for ThunkList<'a, T> {
    type Item = Rc<ThunkAny<'a, T>>;
    type IntoIter = IntoIter<'a, T>;

    fn into_iter(self) -> Self::IntoIter {
        IntoIter(Some(self))
    }
}

#[allow(unused_macros)]
macro_rules! list {
    () => { $crate::list::ThunkList::new() };
    ($h:expr$(, $($e:expr),*)?$(,)?) => { $crate::list::ThunkList::cons_known($h, list![$($($e),*)?]) }
}

#[cfg(test)]
#[allow(dead_code)]
mod tests {
    use std::rc::Rc;

    use crate::ThunkAny;

    use super::ThunkList;

    fn take_n<'a, T>(t: &'a ThunkList<T>, n: usize) -> Vec<&'a T> {
        t.iter()
            .take(n)
            .map(ThunkAny::force)
            .collect()
    }
    fn take_nc<T: Clone>(t: &ThunkList<T>, n: usize) -> Vec<T> {
        t.iter()
            .take(n)
            .map(ThunkAny::force)
            .cloned()
            .collect()
    }
    fn examine_rc_path<T>(weak: &std::rc::Weak<super::MaybeNode<T>>, ct: usize) {
        fn get_next<'a, 'b, T>(t: &'b super::MaybeNode<'a, T>) -> Option<&'b Rc<super::MaybeNode<'a, T>>> {
            t.try_get()?.as_ref()?.next.as_ref()
        }

        println!("start ptr: {:?}, ct: {}", weak.as_ptr(), weak.strong_count());

        if weak.strong_count() < 1 { return; }
        let mut ptr = weak.as_ptr();

        // SAFETY: strong count >= 1, therefore ptr exists
        unsafe {
            for _ in 0..ct {
                if let Some(next) = get_next(&*ptr) {
                    println!("ptr: {:?}, ct: {}", Rc::as_ptr(next), Rc::strong_count(next));
                    ptr = Rc::as_ptr(next);
                } else {
                    println!("exit");
    
                }
            }
        }
    }
    #[test]
    fn conner() {
        let c = list![2usize, 1, 0];

        let mut cit = c.iter();
<<<<<<< HEAD
        assert_eq!(cit.next().map(ThunkAny::force), Some(&2));
        assert_eq!(cit.next().map(ThunkAny::force), Some(&1));
        assert_eq!(cit.next().map(ThunkAny::force), None);
=======
        assert_eq!(cit.next().map(Thunk::force), Some(&2));
        assert_eq!(cit.next().map(Thunk::force), Some(&1));
        assert_eq!(cit.next().map(Thunk::force), Some(&0));
        assert_eq!(cit.next().map(Thunk::force), None);
        
        let mut cit = c.into_iter();
        assert_eq!(cit.next().map(|t| Rc::try_unwrap(t).unwrap()).map(Thunk::dethunk), Some(2));
        assert_eq!(cit.next().map(|t| Rc::try_unwrap(t).unwrap()).map(Thunk::dethunk), Some(1));
        assert_eq!(cit.next().map(|t| Rc::try_unwrap(t).unwrap()).map(Thunk::dethunk), Some(0));
        assert_eq!(cit.next().map(|t| Rc::try_unwrap(t).unwrap()).map(Thunk::dethunk), None);
>>>>>>> 3fb76de9
    }

    #[test]
    fn cc() {
        {
            const N: usize = 13;
            let lst = ThunkList::cons_cyclic(ThunkAny::of(N));
            let ptr = Rc::downgrade(lst.head.as_ref().unwrap());
    
            let first_ten = take_nc(&lst, 10);
            assert_eq!(first_ten, [N; 10]);
    
            std::mem::drop(lst);
            assert_eq!(ptr.strong_count(), 0, 
                "rc still exists, strong count: {}", ptr.strong_count()
            );
        }
        
        {
            let (next, lst2) = ThunkList::raw_cons(ThunkAny::of(0usize));
            let ptr = Rc::downgrade(lst2.head.as_ref().unwrap());
    
            let lst = ThunkList::cons_known(3usize, 
                ThunkList::cons_known(2usize, 
                    ThunkList::cons_known(1usize, lst2.clone())
                )
            );
            next.bind(&lst);
            
            let first_ten = take_nc(&lst, 10);
            assert_eq!(first_ten, [3, 2, 1, 0, 3, 2, 1, 0, 3, 2]);
            
            examine_rc_path(&ptr, 10);
            
            println!();
            println!("dropping {:?}", Rc::as_ptr(lst.head.as_ref().unwrap()));
            std::mem::drop(lst);
            examine_rc_path(&ptr, 10);
            
            println!();
            println!("dropping {:?}", Rc::as_ptr(lst2.head.as_ref().unwrap()));
            std::mem::drop(lst2);
            examine_rc_path(&ptr, 10);

            assert_eq!(ptr.strong_count(), 0, 
                "rc still exists, strong count: {}", ptr.strong_count()
            );
        }
    }

    #[test]
    fn iterate() {
        let mut ctr = 0usize;
        {
            let lst = ThunkList::iterate_known(|| {ctr += 1; Some(dbg!(ctr))});
            println!("{:?}", take_nc(&lst, 1));
            println!("{:?}", take_nc(&lst, 5));
            println!("{:?}", take_nc(&lst, 10));
        }
        ctr += 1;
        println!("{ctr}");
    }

    #[test]
    fn iterate2() {
        let lst = ThunkList::from_iter(0..10);
        println!("{:?}", lst.get_forced(1));
        println!("{:?}", lst.get_forced(5));
    }

    #[test]
    fn lifetimes() {
        let s = "str";
        {
            let t = String::from("hello");
            let x = ThunkList::cons_known(s, ThunkList::cons_known(&t, ThunkList::new()));
            std::mem::drop(t);
        }
    }
}<|MERGE_RESOLUTION|>--- conflicted
+++ resolved
@@ -339,22 +339,16 @@
         let c = list![2usize, 1, 0];
 
         let mut cit = c.iter();
-<<<<<<< HEAD
         assert_eq!(cit.next().map(ThunkAny::force), Some(&2));
         assert_eq!(cit.next().map(ThunkAny::force), Some(&1));
+        assert_eq!(cit.next().map(ThunkAny::force), Some(&0));
         assert_eq!(cit.next().map(ThunkAny::force), None);
-=======
-        assert_eq!(cit.next().map(Thunk::force), Some(&2));
-        assert_eq!(cit.next().map(Thunk::force), Some(&1));
-        assert_eq!(cit.next().map(Thunk::force), Some(&0));
-        assert_eq!(cit.next().map(Thunk::force), None);
         
         let mut cit = c.into_iter();
-        assert_eq!(cit.next().map(|t| Rc::try_unwrap(t).unwrap()).map(Thunk::dethunk), Some(2));
-        assert_eq!(cit.next().map(|t| Rc::try_unwrap(t).unwrap()).map(Thunk::dethunk), Some(1));
-        assert_eq!(cit.next().map(|t| Rc::try_unwrap(t).unwrap()).map(Thunk::dethunk), Some(0));
-        assert_eq!(cit.next().map(|t| Rc::try_unwrap(t).unwrap()).map(Thunk::dethunk), None);
->>>>>>> 3fb76de9
+        assert_eq!(cit.next().map(|t| Rc::try_unwrap(t).unwrap()).map(ThunkAny::dethunk), Some(2));
+        assert_eq!(cit.next().map(|t| Rc::try_unwrap(t).unwrap()).map(ThunkAny::dethunk), Some(1));
+        assert_eq!(cit.next().map(|t| Rc::try_unwrap(t).unwrap()).map(ThunkAny::dethunk), Some(0));
+        assert_eq!(cit.next().map(|t| Rc::try_unwrap(t).unwrap()).map(ThunkAny::dethunk), None);
     }
 
     #[test]
